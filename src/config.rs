use std::sync::Arc;
use std::{str::FromStr, time::Duration};

use tokio::runtime::Handle;

use crate::compactor::CompactionScheduler;
use crate::error::SlateDBError;
use crate::inmemory_cache::InMemoryCacheOptions;
use crate::size_tiered_compaction::SizeTieredCompactionSchedulerSupplier;

pub const DEFAULT_READ_OPTIONS: &ReadOptions = &ReadOptions::default();
pub const DEFAULT_WRITE_OPTIONS: &WriteOptions = &WriteOptions::default();

/// Whether reads see only writes that have been committed durably to the DB.  A
/// write is considered durably committed if all future calls to read are guaranteed
/// to serve the data written by the write, until some later durably committed write
/// updates the same key.
pub enum ReadLevel {
    /// Client reads will only see data that's been committed durably to the DB.
    Commited,

    /// Clients will see all writes, including those not yet durably committed to the
    /// DB.
    Uncommitted,
}

/// Configuration for client read operations. `ReadOptions` is supplied for each
/// read call and controls the behavior of the read.
pub struct ReadOptions {
    /// The read commit level for read operations.
    pub read_level: ReadLevel,
}

impl ReadOptions {
    /// Create a new ReadOptions with `read_level` set to `Commited`.
    const fn default() -> Self {
        Self {
            read_level: ReadLevel::Commited,
        }
    }
}

/// Configuration for client write operations. `WriteOptions` is supplied for each
/// write call and controls the behavior of the write.
#[derive(Clone)]
pub struct WriteOptions {
    /// Whether `put` calls should block until the write has been durably committed
    /// to the DB.
    pub await_durable: bool,
}

impl WriteOptions {
    /// Create a new `WriteOptions`` with `await_durable` set to `true`.
    const fn default() -> Self {
        Self {
            await_durable: true,
        }
    }
}

/// Configuration options for the database. These options are set on client startup.
#[derive(Clone)]
pub struct DbOptions {
    /// How frequently to flush the write-ahead log to object storage.
    ///
    /// When setting this configuration, users must consider:
    ///
    /// * **Latency**: The higher the flush interval, the longer it will take for
    ///   writes to be committed to object storage. Writers blocking on `put` calls
    ///   will wait longer for the write. Readers reading committed writes will also
    ///   see data later.
    /// * **API cost**: The lower the flush interval, the more frequently PUT calls
    ///   will be made to object storage. This can increase your object storage costs.
    ///
    /// We recommend setting this value based on your cost and latency tolerance. A
    /// 100ms flush interval should result in $130/month in PUT costs on S3 standard.
    ///
    /// Keep in mind that the flush interval does not include the network latency. A
    /// 100ms flush interval will result in a 100ms + the time it takes to send the
    /// bytes to object storage.
    pub flush_interval: Duration,

    /// If set to false, SlateDB will disable the WAL and write directly into the memtable
    #[cfg(feature = "wal_disable")]
    pub wal_enabled: bool,

    /// How frequently to poll for new manifest files. Refreshing the manifest file
    /// allows writers to detect fencing operations and allows readers to detect newly
    /// compacted data.
    ///
    /// **NOTE: SlateDB secondary readers (i.e. non-writer clients) do not currently
    /// read from the WAL. Such readers only read from L0+. The manifest poll intervals
    /// allows such readers to detect new L0+ files.**
    pub manifest_poll_interval: Duration,

    /// Write SSTables with a bloom filter if the number of keys in the SSTable
    /// is greater than or equal to this value. Reads on small SSTables might be
    /// faster without a bloom filter.
    pub min_filter_keys: u32,

    /// The minimum size a memtable needs to be before it is frozen and flushed to
    /// L0 object storage. Writes will still be flushed to the object storage WAL
    /// (based on flush_interval) regardless of this value. Memtable sizes are checked
    /// every `flush_interval`.
    ///
    /// When setting this configuration, users must consider:
    ///
    /// * **Recovery time**: The larger the L0 SSTable size threshold, the less
    ///   frequently it will be written. As a result, the more recovery data there
    ///   will be in the WAL if a process restarts.
    /// * **Number of L0 SSTs/SRs**: The smaller the L0 SSTable size threshold, the
    ///   more SSTs and Sorted Runs there will be. L0 SSTables are not range
    ///   partitioned; each is its own sorted table. Similarly, each Sorted Run also
    ///   stores the entire keyspace. As such, reads that don't hit the WAL or memtable
    ///   may need to scan all L0 SSTables and Sorted Runs. The more there are, the
    ///   slower the scan will be.
    /// * **Memory usage**: The larger the L0 SSTable size threshold, the larger the
    ///   unflushed in-memory memtable will grow. This shouldn't be a concern for most
    ///   workloads, but it's worth considering for workloads with very high L0
    ///   SSTable sizes.
    /// * **API cost**: Smaller L0 SSTable sizes will result in more frequent writes
    ///   to object storage. This can increase your object storage costs.
    /// * **Secondary reader latency**: Secondary (non-writer) clients only see L0+
    ///   writes; they don't see WAL writes. Thus, the higher the L0 SSTable size, the
    ///   less frequently they will be written, and the longer it will take for
    ///   secondary readers to see new data.
    pub l0_sst_size_bytes: usize,

    /// Defines the max number of SSTs in l0. Memtables will not be flushed if there are more
    /// l0 ssts than this value, until compaction can compact the ssts into compacted.
    pub l0_max_ssts: usize,

    /// Defines the max number of unflushed memtables. Writes will be paused if there
    /// are more unflushed memtables than this value
    pub max_unflushed_memtable: usize,

    /// Configuration options for the compactor.
    pub compactor_options: Option<CompactorOptions>,

    /// The compression algorithm to use for SSTables.
    pub compression_codec: Option<CompressionCodec>,

<<<<<<< HEAD
    /// Configuration options for the disk cache. If set, when reading from object storage,
    /// SlateDB will cache the data on disk. This can reduce the number of network calls
    /// to object storage and speed up reads.
    pub object_store_cache_root_folder: Option<std::path::PathBuf>,

    /// Define the size of the cache part in the object store cache. By default, the cache
    /// part size is 4mb. This value should be aligned to 1kb.
    pub object_store_cache_part_bytes: usize,
=======
    /// Block cache options.
    pub block_cache_options: Option<InMemoryCacheOptions>,
>>>>>>> 013e71d1
}

impl Default for DbOptions {
    fn default() -> Self {
        Self {
            flush_interval: Duration::from_millis(100),
            #[cfg(feature = "wal_disable")]
            wal_enabled: true,
            manifest_poll_interval: Duration::from_secs(1),
            min_filter_keys: 1000,
            l0_sst_size_bytes: 64 * 1024 * 1024,
            max_unflushed_memtable: 2,
            l0_max_ssts: 8,
            compactor_options: Some(CompactorOptions::default()),
            compression_codec: None,
<<<<<<< HEAD
            object_store_cache_root_folder: None,
            object_store_cache_part_bytes: 4 * 1024 * 1024,
=======
            block_cache_options: Some(InMemoryCacheOptions::default()),
>>>>>>> 013e71d1
        }
    }
}

/// The compression algorithm to use for SSTables.
#[derive(Clone, Copy, Debug)]
pub enum CompressionCodec {
    #[cfg(feature = "snappy")]
    /// Snappy compression algorithm.
    Snappy,
    #[cfg(feature = "zlib")]
    /// Zlib compression algorithm.
    Zlib,
    #[cfg(feature = "lz4")]
    /// Lz4 compression algorithm.
    Lz4,
    #[cfg(feature = "zstd")]
    /// Zstd compression algorithm.
    Zstd,
}

impl FromStr for CompressionCodec {
    type Err = SlateDBError;

    fn from_str(s: &str) -> Result<Self, Self::Err> {
        match s {
            #[cfg(feature = "snappy")]
            "snappy" => Ok(Self::Snappy),
            #[cfg(feature = "zlib")]
            "zlib" => Ok(Self::Zlib),
            #[cfg(feature = "lz4")]
            "lz4" => Ok(Self::Lz4),
            #[cfg(feature = "zstd")]
            "zstd" => Ok(Self::Zstd),
            _ => Err(SlateDBError::InvalidCompressionCodec),
        }
    }
}

pub trait CompactionSchedulerSupplier: Send + Sync {
    fn compaction_scheduler(&self) -> Box<dyn CompactionScheduler>;
}

/// Options for the compactor.
#[derive(Clone)]
pub struct CompactorOptions {
    /// The interval at which the compactor checks for a new manifest and decides
    /// if a compaction must be scheduled
    pub poll_interval: Duration,

    /// A compacted SSTable's maximum size (in bytes). If more data needs to be
    /// written to a Sorted Run during a compaction, a new SSTable will be created
    /// in the Sorted Run when this size is exceeded.
    pub max_sst_size: usize,

    /// Supplies the compaction scheduler to use to select the compactions that should be
    /// scheduled. Currently, the only provided implementation is
    /// SizeTieredCompactionSchedulerSupplier
    pub compaction_scheduler: Arc<dyn CompactionSchedulerSupplier>,

    /// The maximum number of concurrent compactions to execute at once
    pub max_concurrent_compactions: usize,

    /// An optional tokio runtime handle to use for scheduling compaction work. You can use
    /// this to isolate compactions to a dedicated thread pool.
    pub compaction_runtime: Option<Handle>,
}

/// Default options for the compactor. Currently, only a
/// `SizeTieredCompactionScheduler` compaction strategy is implemented.
impl Default for CompactorOptions {
    /// Returns a `CompactorOptions` with a 5 second poll interval and a 1GB max
    /// SSTable size.
    fn default() -> Self {
        Self {
            poll_interval: Duration::from_secs(5),
            max_sst_size: 1024 * 1024 * 1024,
            compaction_scheduler: Arc::new(SizeTieredCompactionSchedulerSupplier::new(
                SizeTieredCompactionSchedulerOptions::default(),
            )),
            max_concurrent_compactions: 4,
            compaction_runtime: None,
        }
    }
}

#[derive(Clone)]
/// Options for the Size-Tiered Compaction Scheduler
pub struct SizeTieredCompactionSchedulerOptions {
    /// The minimum number of sources to include together in a single compaction step.
    pub min_compaction_sources: usize,
    /// The maximum number of sources to include together in a single compaction step.
    pub max_compaction_sources: usize,
    /// The size threshold that the scheduler will use to determine if a sorted run should
    /// be included in a given compaction. A sorted run S will be added to a compaction C if S's
    /// size is less than this value times the min size of the runs currently included in C.
    pub include_size_threshold: f32,
}

impl SizeTieredCompactionSchedulerOptions {
    pub const fn default() -> Self {
        Self {
            min_compaction_sources: 4,
            max_compaction_sources: 8,
            include_size_threshold: 4.0,
        }
    }
}<|MERGE_RESOLUTION|>--- conflicted
+++ resolved
@@ -140,7 +140,6 @@
     /// The compression algorithm to use for SSTables.
     pub compression_codec: Option<CompressionCodec>,
 
-<<<<<<< HEAD
     /// Configuration options for the disk cache. If set, when reading from object storage,
     /// SlateDB will cache the data on disk. This can reduce the number of network calls
     /// to object storage and speed up reads.
@@ -149,10 +148,9 @@
     /// Define the size of the cache part in the object store cache. By default, the cache
     /// part size is 4mb. This value should be aligned to 1kb.
     pub object_store_cache_part_bytes: usize,
-=======
+
     /// Block cache options.
     pub block_cache_options: Option<InMemoryCacheOptions>,
->>>>>>> 013e71d1
 }
 
 impl Default for DbOptions {
@@ -168,12 +166,9 @@
             l0_max_ssts: 8,
             compactor_options: Some(CompactorOptions::default()),
             compression_codec: None,
-<<<<<<< HEAD
             object_store_cache_root_folder: None,
             object_store_cache_part_bytes: 4 * 1024 * 1024,
-=======
             block_cache_options: Some(InMemoryCacheOptions::default()),
->>>>>>> 013e71d1
         }
     }
 }
