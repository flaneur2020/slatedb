use std::collections::HashMap;
use std::sync::Arc;
use std::thread;
use std::thread::JoinHandle;
use std::time::Duration;
use std::time::{SystemTime, UNIX_EPOCH};

use tokio::runtime::Handle;
use tracing::{error, info, warn};
use ulid::Ulid;

use crate::compactor::CompactorMainMsg::Shutdown;
use crate::compactor_executor::{CompactionExecutor, CompactionJob, TokioCompactionExecutor};
use crate::compactor_state::{Compaction, CompactorState};
use crate::config::CompactorOptions;
use crate::db_state::{SSTableHandle, SortedRun};
use crate::error::SlateDBError;
use crate::manifest_store::{FenceableManifest, ManifestStore, StoredManifest};
use crate::metrics::DbStats;
use crate::tablestore::TableStore;

pub trait CompactionScheduler {
    fn maybe_schedule_compaction(&self, state: &CompactorState) -> Vec<Compaction>;
}

enum CompactorMainMsg {
    Shutdown,
}

pub(crate) enum WorkerToOrchestratorMsg {
    CompactionFinished(Result<SortedRun, SlateDBError>),
}

pub(crate) struct Compactor {
    main_tx: crossbeam_channel::Sender<CompactorMainMsg>,
    main_thread: Option<JoinHandle<()>>,
}

impl Compactor {
    pub(crate) async fn new(
        manifest_store: Arc<ManifestStore>,
        table_store: Arc<TableStore>,
        options: CompactorOptions,
        tokio_handle: Handle,
        db_stats: Arc<DbStats>,
    ) -> Result<Self, SlateDBError> {
        let (external_tx, external_rx) = crossbeam_channel::unbounded();
        let (err_tx, err_rx) = tokio::sync::oneshot::channel();
        let tokio_handle = options.compaction_runtime.clone().unwrap_or(tokio_handle);
        let main_thread = thread::spawn(move || {
            let load_result = CompactorOrchestrator::new(
                options,
                manifest_store.clone(),
                table_store.clone(),
                tokio_handle,
                external_rx,
                db_stats,
            );
            let mut orchestrator = match load_result {
                Ok(orchestrator) => orchestrator,
                Err(err) => {
                    err_tx.send(Err(err)).expect("err channel failure");
                    return;
                }
            };
            err_tx.send(Ok(())).expect("err channel failure");
            orchestrator.run();
        });
        err_rx.await.expect("err channel failure")?;
        Ok(Self {
            main_thread: Some(main_thread),
            main_tx: external_tx,
        })
    }

    pub(crate) async fn close(mut self) {
        if let Some(main_thread) = self.main_thread.take() {
            self.main_tx.send(Shutdown).expect("main tx disconnected");
            main_thread
                .join()
                .expect("failed to stop main compactor thread");
        }
    }
}

struct CompactorOrchestrator {
    options: Arc<CompactorOptions>,
    manifest: FenceableManifest,
    tokio_handle: Handle,
    state: CompactorState,
    scheduler: Box<dyn CompactionScheduler>,
    executor: Box<dyn CompactionExecutor>,
    external_rx: crossbeam_channel::Receiver<CompactorMainMsg>,
    worker_rx: crossbeam_channel::Receiver<WorkerToOrchestratorMsg>,
    db_stats: Arc<DbStats>,
}

impl CompactorOrchestrator {
    fn new(
        options: CompactorOptions,
        manifest_store: Arc<ManifestStore>,
        table_store: Arc<TableStore>,
        tokio_handle: Handle,
        external_rx: crossbeam_channel::Receiver<CompactorMainMsg>,
        db_stats: Arc<DbStats>,
    ) -> Result<Self, SlateDBError> {
        let options = Arc::new(options);
        let stored_manifest =
            tokio_handle.block_on(StoredManifest::load(manifest_store.clone()))?;
        let Some(stored_manifest) = stored_manifest else {
            return Err(SlateDBError::InvalidDBState);
        };
        let manifest = tokio_handle.block_on(FenceableManifest::init_compactor(stored_manifest))?;
        let state = Self::load_state(&manifest)?;
        let scheduler = Self::load_compaction_scheduler(options.as_ref());
        let (worker_tx, worker_rx) = crossbeam_channel::unbounded();
        let executor = TokioCompactionExecutor::new(
            tokio_handle.clone(),
            options.clone(),
            worker_tx,
            table_store.clone(),
        );
        let orchestrator = Self {
            options,
            manifest,
            tokio_handle,
            state,
            scheduler,
            executor: Box::new(executor),
            external_rx,
            worker_rx,
            db_stats,
        };
        Ok(orchestrator)
    }

    fn load_compaction_scheduler(options: &CompactorOptions) -> Box<dyn CompactionScheduler> {
        options.compaction_scheduler.compaction_scheduler()
    }

    fn load_state(stored_manifest: &FenceableManifest) -> Result<CompactorState, SlateDBError> {
        let db_state = stored_manifest.db_state()?;
        Ok(CompactorState::new(db_state.clone()))
    }

    fn run(&mut self) {
        let ticker = crossbeam_channel::tick(self.options.poll_interval);
        let db_runs_log_ticker = crossbeam_channel::tick(Duration::from_secs(10));

        // Stop the loop when the executor is shut down *and* all remaining
        // `worker_rx` messages have been drained.
        while !(self.executor.is_stopped() && self.worker_rx.is_empty()) {
            crossbeam_channel::select! {
                recv(db_runs_log_ticker) -> _ => {
                    self.log_compaction_state();
                }
                recv(ticker) -> _ => {
                    if !self.executor.is_stopped() {
                        self.load_manifest().expect("fatal error loading manifest");
                    }
                }
                recv(self.worker_rx) -> msg => {
                    let WorkerToOrchestratorMsg::CompactionFinished(result) = msg.expect("fatal error receiving worker msg");
                    match result {
                        Ok(sr) => self.finish_compaction(sr).expect("fatal error finishing compaction"),
                        Err(err) => error!("error executing compaction: {:#?}", err)
                    }
                }
                recv(self.external_rx) -> _ => {
                    // Stop the executor. Don't return because there might
                    // still be messages in `worker_rx`. Let the loop continue
                    // to drain them until empty.
                    self.executor.stop();
                }
            }
        }
    }

    fn load_manifest(&mut self) -> Result<(), SlateDBError> {
        self.tokio_handle.block_on(self.manifest.refresh())?;
        self.refresh_db_state()?;
        Ok(())
    }

    fn write_manifest(&mut self) -> Result<(), SlateDBError> {
        let core = self.state.db_state().clone();
        self.tokio_handle
            .block_on(self.manifest.update_db_state(core))
    }

    fn write_manifest_safely(&mut self) -> Result<(), SlateDBError> {
        loop {
            self.load_manifest()?;
            match self.write_manifest() {
                Ok(_) => return Ok(()),
                Err(SlateDBError::ManifestVersionExists) => {
                    warn!("conflicting manifest version. retry write");
                }
                Err(err) => return Err(err),
            }
        }
    }

    fn maybe_schedule_compactions(&mut self) -> Result<(), SlateDBError> {
        let compactions = self.scheduler.maybe_schedule_compaction(&self.state);
        for compaction in compactions.iter() {
            if self.state.num_compactions() >= self.options.max_concurrent_compactions {
                println!(
                    "already running {} compactions, which is at the max {}. Won't run compaction {:?}",
                    self.state.num_compactions(),
                    self.options.max_concurrent_compactions,
                    compaction
                );
                break;
            }
            self.submit_compaction(compaction.clone())?;
        }
        Ok(())
    }

    fn start_compaction(&mut self, compaction: Compaction) {
        self.log_compaction_state();
        let db_state = self.state.db_state();
        let compacted_sst_iter = db_state.compacted.iter().flat_map(|sr| sr.ssts.iter());
        let ssts_by_id: HashMap<Ulid, &SSTableHandle> = db_state
            .l0
            .iter()
            .chain(compacted_sst_iter)
            .map(|sst| (sst.id.unwrap_compacted_id(), sst))
            .collect();
        let srs_by_id: HashMap<u32, &SortedRun> =
            db_state.compacted.iter().map(|sr| (sr.id, sr)).collect();
        let ssts: Vec<SSTableHandle> = compaction
            .sources
            .iter()
            .filter_map(|s| s.maybe_unwrap_sst())
            .filter_map(|ulid| ssts_by_id.get(&ulid).map(|t| (*t).clone()))
            .collect();
        let sorted_runs: Vec<SortedRun> = compaction
            .sources
            .iter()
            .filter_map(|s| s.maybe_unwrap_sorted_run())
            .filter_map(|id| srs_by_id.get(&id).map(|t| (*t).clone()))
            .collect();
        self.executor.start_compaction(CompactionJob {
            destination: compaction.destination,
            ssts,
            sorted_runs,
        });
    }

    // state writers

    fn finish_compaction(&mut self, output_sr: SortedRun) -> Result<(), SlateDBError> {
        self.state.finish_compaction(output_sr);
        self.log_compaction_state();
        self.write_manifest_safely()?;
        self.maybe_schedule_compactions()?;
        self.db_stats.last_compaction_ts.set(
            SystemTime::now()
                .duration_since(UNIX_EPOCH)
                .unwrap_or_default()
                .as_secs(),
        );
        Ok(())
    }

    fn submit_compaction(&mut self, compaction: Compaction) -> Result<(), SlateDBError> {
        let result = self.state.submit_compaction(compaction.clone());
        if result.is_err() {
            warn!("invalid compaction: {:?}", result);
            return Ok(());
        }
        self.start_compaction(compaction);
        Ok(())
    }

    fn refresh_db_state(&mut self) -> Result<(), SlateDBError> {
        self.state.refresh_db_state(self.manifest.db_state()?);
        self.maybe_schedule_compactions()?;
        Ok(())
    }

    fn log_compaction_state(&self) {
        self.state.db_state().log_db_runs();
        let compactions = self.state.compactions();
        for compaction in compactions.iter() {
            info!("in-flight compaction: {}", compaction);
        }
    }
}

#[cfg(test)]
mod tests {
    use std::future::Future;
    use std::sync::Arc;
    use std::time::{Duration, SystemTime};

    use object_store::memory::InMemory;
    use object_store::path::Path;
    use object_store::ObjectStore;
    use tokio::runtime::Runtime;
    use ulid::Ulid;

    use crate::compactor::{CompactorOptions, CompactorOrchestrator, WorkerToOrchestratorMsg};
    use crate::compactor_state::{Compaction, SourceId};
    use crate::config::{DbOptions, SizeTieredCompactionSchedulerOptions};
    use crate::db::Db;
    use crate::iter::KeyValueIterator;
    use crate::manifest_store::{ManifestStore, StoredManifest};
    use crate::size_tiered_compaction::SizeTieredCompactionSchedulerSupplier;
    use crate::sst::SsTableFormat;
    use crate::sst_iter::SstIterator;
    use crate::tablestore::TableStore;

    const PATH: &str = "/test/db";

    #[tokio::test]
    async fn test_compactor_compacts_l0() {
        // given:
        let options = db_options(Some(compactor_options()));
        let (_, manifest_store, table_store, db) = build_test_db(options).await;
        for i in 0..4 {
            db.put(&[b'a' + i as u8; 16], &[b'b' + i as u8; 48]).await;
            db.put(&[b'j' + i as u8; 16], &[b'k' + i as u8; 48]).await;
        }

        // when:
        let db_state = run_for(Duration::from_secs(10), || async {
            let stored_manifest = StoredManifest::load(manifest_store.clone())
                .await
                .unwrap()
                .unwrap();
            let db_state = stored_manifest.db_state();
            if db_state.l0_last_compacted.is_some() {
                return Some(db_state.clone());
            }
            None
        })
        .await;

        // then:
        let db_state = db_state.expect("db was not compacted");
        assert!(db_state.l0_last_compacted.is_some());
        assert_eq!(db_state.compacted.len(), 1);
        let compacted = &db_state.compacted.first().unwrap().ssts;
        assert_eq!(compacted.len(), 1);
        let handle = compacted.first().unwrap();
        let mut iter = SstIterator::new(handle, table_store.clone(), 1, 1, false)
            .await
            .unwrap();
        for i in 0..4 {
            let kv = iter.next().await.unwrap().unwrap();
            assert_eq!(kv.key.as_ref(), &[b'a' + i as u8; 16]);
            assert_eq!(kv.value.as_ref(), &[b'b' + i as u8; 48]);
        }
        for i in 0..4 {
            let kv = iter.next().await.unwrap().unwrap();
            assert_eq!(kv.key.as_ref(), &[b'j' + i as u8; 16]);
            assert_eq!(kv.value.as_ref(), &[b'k' + i as u8; 48]);
        }
        assert!(iter.next().await.unwrap().is_none());
        // todo: test that the db can read the k/vs (once we implement reading from compacted)
    }

    #[test]
    fn test_should_write_manifest_safely() {
        // given:
        // write an l0
        let options = db_options(None);
        let rt = build_runtime();
        let (os, manifest_store, table_store, db) = rt.block_on(build_test_db(options.clone()));
        let mut stored_manifest = rt
            .block_on(StoredManifest::load(manifest_store.clone()))
            .unwrap()
            .unwrap();
        rt.block_on(db.put(&[b'a'; 32], &[b'b'; 96]));
        rt.block_on(db.close()).unwrap();
        let (_, external_rx) = crossbeam_channel::unbounded();
        let mut orchestrator = CompactorOrchestrator::new(
            compactor_options(),
            manifest_store.clone(),
            table_store.clone(),
            rt.handle().clone(),
            external_rx,
            db.metrics(),
        )
        .unwrap();
        let l0_ids_to_compact: Vec<SourceId> = orchestrator
            .state
            .db_state()
            .l0
            .iter()
            .map(|h| SourceId::Sst(h.id.unwrap_compacted_id()))
            .collect();
        // write another l0
        let db = rt
            .block_on(Db::open_with_opts(
                Path::from(PATH),
                options.clone(),
                os.clone(),
            ))
            .unwrap();
        rt.block_on(db.put(&[b'j'; 32], &[b'k'; 96]));
        rt.block_on(db.close()).unwrap();
        orchestrator
            .submit_compaction(Compaction::new(l0_ids_to_compact.clone(), 0))
            .unwrap();
        let msg = orchestrator.worker_rx.recv().unwrap();
        let WorkerToOrchestratorMsg::CompactionFinished(Ok(sr)) = msg else {
            panic!("compaction failed")
        };

        // when:
        orchestrator.finish_compaction(sr).unwrap();

        // then:
        let db_state = rt.block_on(stored_manifest.refresh()).unwrap();
        assert_eq!(db_state.l0.len(), 1);
        assert_eq!(db_state.compacted.len(), 1);
        let l0_id = db_state.l0.front().unwrap().id.unwrap_compacted_id();
        let compacted_l0s: Vec<Ulid> = db_state
            .compacted
            .first()
            .unwrap()
            .ssts
            .iter()
            .map(|sst| sst.id.unwrap_compacted_id())
            .collect();
        assert!(!compacted_l0s.contains(&l0_id));
        assert_eq!(
            db_state.l0_last_compacted.unwrap(),
            l0_ids_to_compact.first().unwrap().unwrap_sst()
        );
    }

    fn build_runtime() -> Runtime {
        tokio::runtime::Builder::new_multi_thread()
            .enable_all()
            .build()
            .unwrap()
    }

    async fn run_for<T, F>(duration: Duration, f: impl Fn() -> F) -> Option<T>
    where
        F: Future<Output = Option<T>>,
    {
        let now = SystemTime::now();
        while now.elapsed().unwrap() < duration {
            let maybe_result = f().await;
            if maybe_result.is_some() {
                return maybe_result;
            }
            tokio::time::sleep(Duration::from_millis(100)).await;
        }
        None
    }

    async fn build_test_db(
        options: DbOptions,
    ) -> (
        Arc<dyn ObjectStore>,
        Arc<ManifestStore>,
        Arc<TableStore>,
        Db,
    ) {
        let os: Arc<dyn ObjectStore> = Arc::new(InMemory::new());
        let db = Db::open_with_opts(Path::from(PATH), options.clone(), os.clone())
            .await
            .unwrap();
        let sst_format = SsTableFormat::new(32, 10, options.compression_codec);
        let manifest_store = Arc::new(ManifestStore::new(&Path::from(PATH), os.clone()));
        let table_store = Arc::new(TableStore::new(
            os.clone(),
            sst_format,
            Path::from(PATH),
            None,
        ));
        (os, manifest_store, table_store, db)
    }

    fn db_options(compactor_options: Option<CompactorOptions>) -> DbOptions {
        DbOptions {
            flush_interval: Duration::from_millis(100),
            #[cfg(feature = "wal_disable")]
            wal_enabled: true,
            manifest_poll_interval: Duration::from_millis(100),
            min_filter_keys: 0,
            l0_sst_size_bytes: 128,
            max_unflushed_memtable: 2,
            l0_max_ssts: 8,
            compactor_options,
            compression_codec: None,
<<<<<<< HEAD
            object_store_cache_part_bytes: 1024,
            object_store_cache_root_folder: None,
=======
            block_cache_options: None,
>>>>>>> 013e71d1
        }
    }

    fn compactor_options() -> CompactorOptions {
        CompactorOptions {
            poll_interval: Duration::from_millis(100),
            max_sst_size: 1024 * 1024 * 1024,
            compaction_scheduler: Arc::new(SizeTieredCompactionSchedulerSupplier::new(
                SizeTieredCompactionSchedulerOptions::default(),
            )),
            max_concurrent_compactions: 1,
            compaction_runtime: None,
        }
    }
}<|MERGE_RESOLUTION|>--- conflicted
+++ resolved
@@ -491,12 +491,9 @@
             l0_max_ssts: 8,
             compactor_options,
             compression_codec: None,
-<<<<<<< HEAD
             object_store_cache_part_bytes: 1024,
             object_store_cache_root_folder: None,
-=======
             block_cache_options: None,
->>>>>>> 013e71d1
         }
     }
 
