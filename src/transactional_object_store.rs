--- conflicted
+++ resolved
@@ -1,5 +1,3 @@
-use std::sync::Arc;
-
 use async_trait::async_trait;
 use bytes::Bytes;
 use futures::stream::BoxStream;
@@ -8,11 +6,8 @@
 use object_store::{
     path, Error, GetResult, ObjectMeta, PutMode, PutOptions, PutPayload, PutResult,
 };
-<<<<<<< HEAD
 
 use crate::disk_cache::{CacheableGetOptions, CacheableObjectStoreRef};
-=======
->>>>>>> 04cd8845
 
 // Implements transactional object inserts using some safe protocol
 #[async_trait]
